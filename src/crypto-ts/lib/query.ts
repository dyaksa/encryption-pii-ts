--- conflicted
+++ resolved
@@ -1,14 +1,11 @@
 import { commonGenerateDigest } from './hmac';
-<<<<<<< HEAD
-import { AesCipher, FindTextHeapByContentParams, FindTextHeapByFullTextParams, FindTextHeapRow, TextHeap } from './types';
-=======
 import {
 	AesCipher,
 	FindTextHeapByContentParams,
+	FindTextHeapByFullTextParams,
 	FindTextHeapRow,
 	TextHeap,
 } from './types';
->>>>>>> a654c47a
 import 'reflect-metadata';
 import * as dotenv from 'dotenv';
 import { isValidPhone, parsePhone, phoneToString } from '../validate/phone';
@@ -73,24 +70,16 @@
 	const builder = new Set<string>();
 	const heaps: TextHeap[] = [];
 
-<<<<<<< HEAD
-	values.forEach(val => {
-		const valToLower = val.toLocaleLowerCase()
+	values.forEach((val) => {
+		const valToLower = val.toLocaleLowerCase();
 		const hash = commonGenerateDigest('SHA256', valToLower);
 		const hash8LastChar = getLast8Characters(hash);
 		builder.add(hash8LastChar);
-		heaps.push({ content: valToLower, type: typeHeap, hash: hash8LastChar });
-=======
-	values.forEach((val) => {
-		const hash = commonGenerateDigest('SHA256', val);
-		const hash8LastChar = getLast8Characters(hash);
-		builder.add(hash8LastChar);
 		heaps.push({
-			content: val.toLowerCase(),
+			content: valToLower,
 			type: typeHeap,
 			hash: hash8LastChar,
 		});
->>>>>>> a654c47a
 	});
 
 	return { str: Array.from(builder).join(''), heaps };
@@ -156,7 +145,7 @@
 ): Promise<FindTextHeapRow[]> => {
 	const dt = await dt_conf();
 	const query = `SELECT id, content, hash FROM ${table} WHERE content ILIKE '%' || $1 || '%'`;
-	const parameters = [ args.content.toLowerCase() ];
+	const parameters = [args.content.toLowerCase()];
 	const result = await dt.query(query, parameters);
 
 	return result.map((row: any) => ({
@@ -169,26 +158,33 @@
 // SearchContentFullText
 export const searchContentFullText = async (
 	table: string,
-	args: FindTextHeapByFullTextParams
+	args: FindTextHeapByFullTextParams,
 ): Promise<FindTextHeapRow[]> => {
 	const dt = await dt_conf();
-	const lowerCaseContents = args.contents.map((content: string) => content.toLowerCase());
+	const lowerCaseContents = args.contents.map((content: string) =>
+		content.toLowerCase(),
+	);
 	const query = `SELECT id, content, hash FROM ${table} WHERE content = ANY($1::text[])`;
-	const parameters = [ lowerCaseContents ];
+	const parameters = [lowerCaseContents];
 
 	try {
 		const result = await dt.query(query, parameters);
 
-		const sortedResult = args.contents.map(content => {
-		const row = result.find((row: any) => row.content.toLowerCase() === content.toLowerCase());
-		return row
-				? {
-					id: row.id,
-					content: row.content,
-					hash: row.hash,
-				}
-				: null; 
-		}).filter(Boolean);
+		const sortedResult = args.contents
+			.map((content) => {
+				const row = result.find(
+					(row: any) =>
+						row.content.toLowerCase() === content.toLowerCase(),
+				);
+				return row
+					? {
+							id: row.id,
+							content: row.content,
+							hash: row.hash,
+					  }
+					: null;
+			})
+			.filter(Boolean);
 
 		return sortedResult;
 	} catch (error) {
@@ -196,7 +192,6 @@
 		throw error;
 	}
 };
-
 
 // buildBlindIndex
 export const buildBlindIndex = async (entity: any): Promise<any> => {
